# graphql-gateway

[![Build Status](https://travis-ci.com/AlecAivazis/graphql-gateway.svg?branch=master)](https://travis-ci.com/AlecAivazis/graphql-gateway) [![Coverage Status](https://coveralls.io/repos/github/AlecAivazis/graphql-gateway/badge.svg?branch=master)](https://coveralls.io/github/AlecAivazis/graphql-gateway?branch=master) [![Go Report Card](https://goreportcard.com/badge/github.com/alecaivazis/graphql-gateway)](https://goreportcard.com/report/github.com/alecaivazis/graphql-gateway)

A standalone service designed to consolidate your graphql APIs into one endpoint.

For a more detailed description of this project's
motivation read [this post](). For a guide to getting started read [this post]()

## Table of Contents

1. [Running the Executable](#running-the-executable)
1. [Customizing the Gateway](#customizing-the-gateway)
   1. [Integrating with an HTTP server](#integrating-with-an-http-server)
   1. [Modifying Service Requests](#modifying-service-requests)
   1. [Authentication](#authentication-and-authorization)
1. [Examples](./examples)
   1. [Hello World](./examples/hello)
   1. [Authentication and Authorization](./examples/auth)

## Running the Executable

The simplest way to run a gateway is to download the executable
from the latest release on GitHub and then run it directly on
your machine:

```bash
$ ./graphql-gateway start --port 4000 --services http://localhost:3000,http://localhost:3001
```

This will start a server on port 4000 that wraps over the services
running at `http://localhost:3000` and `http://localhost:3001`. For more information on possible
arguments to pass the executable, run `./graphql-gateway --help`.

## Customizing the Gateway

While the executable is good for getting started quickly, it isn't sufficient for
most production usecases. Unfortunately, there is currently no story to plug in custom
authentication/authorization logic or other extensions when running a gateway with the
cli. If being able to run a custom gateway with the cli is something that interests you,
please open in an issue! For now, these common situations require building your own executable.

The core object of the gateway is the `Gateway` struct exported by the module at
`github.com/alecaivazis/graphql-gateway`. A `Gateway` is constructed by providing
a list of `graphql.RemoteSchema`s for each service to `gateway.New`. The easiest way to
get a `graphql.RemoteSchema` is to introspect the remote schema using a utility from
`github.com/nautilus/graphql`:

```golang
package main

import (
	gateway "github.com/alecaivazis/graphql-gateway"
	"github.com/nautilus/graphql"
)

func main() {
	// introspect the apis
	schemas, err := graphql.IntrospectRemoteSchemas(
		"http://localhost:3000",
		"http://localhost:3001",
    	)
	if err != nil {
		panic(err)
	}

	// create the gateway instance
	gateway, err := gateway.New(schemas)
	if err != nil {
		panic(err)
	}
}
```

### Integrating with an HTTP server

<<<<<<< HEAD
A `Gateway` provides 2 different handlers which are both instances of `http.HandlerFunc` so they should easily
integrate into whichever web server you prefer:
=======
An instance of  `Gateway` provides 2 different handlers which are both instances of `http.HandlerFunc`:
>>>>>>> cbc2eaa5

- `gateway.GraphQLHandler` responds to both `GET` and `POST` requests as described
  [in the spec](https://graphql.org/learn/serving-over-http/).
- `gateway.PlaygroundHandler` responds to `GET` requests with a web-based IDE for easy exploration
  and interprets `POST`s as queries to process.

```golang
package main

import (
	"fmt"
	"net/http"

	// ... including the ones above
)

func main() {
	// ... including up above

	// add the playground endpoint to the router
	http.HandleFunc("/graphql", gateway.PlaygroundHandler)

	// start the server
	fmt.Println("Starting server")
	err = http.ListenAndServe(":3001", nil)
	if err != nil {
		fmt.Println(err.Error())
	}
}
```

### Modifying Service Requests

There are many situations where one might want to modify the network requests sent from
the gateway to the other services. In order to do this, you can define a `RequestMiddleware`
that will be called for every request sent. The context of this request is the same context
of the incoming network request.

```golang
addHeader := gateway.RequestMiddleware(func(r *http.Request) error {
	r.Header.Set("AwesomeHeader", "MyValue")

	// return the modified request
	return nil
})

// ... somewhere else ...

gateway.New(..., gateway.withMiddleware(addHeader))
```

If you wanted to do something more complicated like pull something out of the incoming
network request (its IP for example) and add it to the outbound requests, you would
write it in 2 parts.

The first would grab the the value from the incoming request and set it in context

```golang
func withIP(handler http.HandlerFunc) http.HandlerFunc {
	return http.HandlerFunc(func(w http.ResponseWriter, r *http.Request) {
		// invoke the wrapped handler with the new context
		handler.ServeHTTP(w, r.WithContext(
			context.WithValue(r.Context(), "source-ip", r.RemoteAddr),
		))
	})
}
```

Then, you would define a middleware similar to above that takes the value out of context
and sets a header in the outbound requests:

```golang
addHeader := gateway.RequestMiddleware(func(r *http.Request) error {
	// i know i know ... context.Value is the worst. Feel free to put your favorite workaround here
	r.Header.Set("X-Forwarded-For", r.Context().Value("source-ip").(string)

	// no errors
	return nil
})

// ... somewhere else ...

gateway.New(..., gateway.withMiddleware(addHeader))
```

#### Authentication and Authorization

Currently the gateway has no opinion on a method for authentication and authorization.
Descisions for wether a user can or cannot do something is pushed down to the services
handling the queries. Authentication and Authorization should be modeled as a special
case of above.

See the [auth example](./examples/auth) for more information.<|MERGE_RESOLUTION|>--- conflicted
+++ resolved
@@ -74,12 +74,7 @@
 
 ### Integrating with an HTTP server
 
-<<<<<<< HEAD
-A `Gateway` provides 2 different handlers which are both instances of `http.HandlerFunc` so they should easily
-integrate into whichever web server you prefer:
-=======
-An instance of  `Gateway` provides 2 different handlers which are both instances of `http.HandlerFunc`:
->>>>>>> cbc2eaa5
+An instance of `Gateway` provides 2 different handlers which are both instances of `http.HandlerFunc`:
 
 - `gateway.GraphQLHandler` responds to both `GET` and `POST` requests as described
   [in the spec](https://graphql.org/learn/serving-over-http/).
