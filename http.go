package gateway

import (
	"encoding/json"
	"errors"
	"fmt"
	"io/ioutil"
	"net/http"
	"strings"

	"github.com/nautilus/graphql"
)

type PersistedQuerySpecification struct {
	Version int    `json:"version"`
	Hash    string `json:"sha256Hash"`
}

// HTTPOperation is the incoming payload when sending POST requests to the gateway
type HTTPOperation struct {
	Query         string                 `json:"query"`
	Variables     map[string]interface{} `json:"variables"`
	OperationName string                 `json:"operationName"`
	Extensions    struct {
		QueryPlanCache *PersistedQuerySpecification `json:"persistedQuery"`
	} `json:"extensions"`
}

func formatErrors(data map[string]interface{}, err error) map[string]interface{} {
	return formatErrorsWithCode(data, err, "UNKNOWN_ERROR")
}

func formatErrorsWithCode(data map[string]interface{}, err error, code string) map[string]interface{} {
	// the final list of formatted errors
	var errList graphql.ErrorList

	// if the err is itself an error list
	if list, ok := err.(graphql.ErrorList); ok {
		errList = list
	} else {
		errList = graphql.ErrorList{
			graphql.NewError(code, err.Error()),
		}
	}

	return map[string]interface{}{
		"data":   data,
		"errors": errList,
	}
}

// GraphQLHandler returns a http.HandlerFunc that should be used as the
// primary endpoint for the gateway API. The endpoint will respond
// to queries on both GET and POST requests. POST requests can either be
// a single object with { query, variables, operationName } or a list
// of that object.
func (g *Gateway) GraphQLHandler(w http.ResponseWriter, r *http.Request) {
	// this handler can handle multiple operations sent in the same query. Internally,
	// it modules a single operation as a list of one.
	operations := []*HTTPOperation{}

	// the error we have encountered when extracting query input
	var payloadErr error
	// make our lives easier. track if we're in batch mode
	batchMode := false

	// if we got a GET request
	if r.Method == http.MethodGet {
		parameters := r.URL.Query()

		// the operation we have to perform
		operation := &HTTPOperation{}

		// get the query parameter
		query, hasQuery := parameters["query"]
		if hasQuery {
			// save the query
			operation.Query = query[0]
		}

		// include operationName
		if variableInput, ok := parameters["variables"]; ok {
			variables := map[string]interface{}{}

			err := json.Unmarshal([]byte(variableInput[0]), &variables)
			if err != nil {
				payloadErr = errors.New("variables must be a json object")
			}

			// assign the variables to the payload
			operation.Variables = variables
		}

		// include operationName
		if operationName, ok := parameters["operationName"]; ok {
			operation.OperationName = operationName[0]
		}

		// if the request defined any extensions
		if extensionString, hasExtensions := parameters["extensions"]; hasExtensions {
			// copy the extension information into the operation
			if err := json.NewDecoder(strings.NewReader(extensionString[0])).Decode(&operation.Extensions); err != nil {
				payloadErr = err
			}
		}

		// add the query to the list of operations
		operations = append(operations, operation)
		// or we got a POST request
	} else if r.Method == http.MethodPost {
		// read the full request body
		body, err := ioutil.ReadAll(r.Body)
		if err != nil {
			payloadErr = fmt.Errorf("encountered error reading body: %s", err.Error())
		}

		// there are two possible options for receiving information from a post request
		// the first is that the user provides an object in the form of { query, variables, operationName }
		// the second option is a list of that object

		singleQuery := &HTTPOperation{}
		// if we were given a single object
		if err = json.Unmarshal(body, &singleQuery); err == nil {
			// add it to the list of operations
			operations = append(operations, singleQuery)
			// we weren't given an object
		} else {
			// but we could have been given a list
			batch := []*HTTPOperation{}

			if err = json.Unmarshal(body, &batch); err != nil {
				payloadErr = fmt.Errorf("encountered error parsing body: %s", err.Error())
			} else {
				operations = batch
			}

			// we're in batch mode
			batchMode = true
		}
	}

	// if there was an error retrieving the payload
	if payloadErr != nil {
		// stringify the response
		response, _ := json.Marshal(formatErrors(nil, payloadErr))

		// send the error to the user
		w.WriteHeader(http.StatusUnprocessableEntity)
		w.Write(response)
		return
	}

	/// Handle the operations regardless of the request method

	// we have to respond to each operation in the right order
	results := []map[string]interface{}{}

	// the status code to report
	statusCode := http.StatusOK

	for _, operation := range operations {
		// the result of the operation
		result := map[string]interface{}{}

		// there might be a query plan cache key embedded in the operation
		cacheKey := ""
		if operation.Extensions.QueryPlanCache != nil {
			cacheKey = operation.Extensions.QueryPlanCache.Hash
		}

		// if there is no query or cache key
		if operation.Query == "" && cacheKey == "" {
			statusCode = http.StatusUnprocessableEntity
			results = append(
				results,
				formatErrorsWithCode(nil, errors.New("could not find query body"), "BAD_USER_INPUT"),
			)
			continue
		}

		// this might get mutated by the query plan cache so we have to pull it out
		requestContext := &RequestContext{
			Context:       r.Context(),
			Query:         operation.Query,
			OperationName: operation.OperationName,
			Variables:     operation.Variables,
			CacheKey:      cacheKey,
		}

		// Get the plan, and return a 400 if we can't get the plan
		plan, err := g.GetPlans(requestContext)
		if err != nil {
			response, err := json.Marshal(formatErrorsWithCode(nil, err, "GRAPHQL_VALIDATION_FAILED"))
			if err != nil {
				// if we couldn't serialize the response then we're in internal error territory
				response, err = json.Marshal(formatErrors(nil, err))
				if err != nil {
					response, _ = json.Marshal(formatErrors(nil, err))
				}
			}
			emitResponse(w, http.StatusBadRequest, string(response))
			return
		}

		// fire the query with the request context passed through to execution
		result, err = g.Execute(requestContext, plan)
		if err != nil {
<<<<<<< HEAD
			results = append(results, formatErrors(result, err))
=======
			results = append(results, formatErrorsWithCode(nil, err, "INTERNAL_SERVER_ERROR"))
>>>>>>> 36f99c55
			continue
		}

		// the result for this operation
		payload := map[string]interface{}{"data": result}

		// if there was a cache key associated with this query
		if requestContext.CacheKey != "" {
			// embed the cache key in the response
			payload["extensions"] = map[string]interface{}{
				"persistedQuery": map[string]interface{}{
					"sha265Hash": requestContext.CacheKey,
					"version":    "1",
				},
			}
		}

		// add this result to the list
		results = append(results, payload)
	}

	// the final result depends on whether we are executing in batch mode or not
	var finalResponse interface{}
	if batchMode {
		finalResponse = results
	} else {
		finalResponse = results[0]
	}

	// serialized the response
	response, err := json.Marshal(finalResponse)
	if err != nil {
		// if we couldn't serialize the response then we're in internal error territory
		statusCode = http.StatusInternalServerError
		response, err = json.Marshal(formatErrors(nil, err))
		if err != nil {
			response, _ = json.Marshal(formatErrors(nil, err))
		}
	}

	// send the result to the user
	emitResponse(w, statusCode, string(response))
}

func emitResponse(w http.ResponseWriter, code int, response string) {
	w.Header().Set("Content-Type", "application/json")
	w.WriteHeader(code)
	fmt.Fprint(w, response)
}

// PlaygroundHandler returns a http.HandlerFunc which on GET requests shows
// the user an interface that they can use to interact with the API. On
// POSTs the endpoint executes the designated query
func (g *Gateway) PlaygroundHandler(w http.ResponseWriter, r *http.Request) {
	// on POSTs, we have to send the request to the graphqlHandler
	if r.Method == http.MethodPost {
		g.GraphQLHandler(w, r)
		return
	}

	// we are not handling a POST request so we have to show the user the playground
	w.Write(playgroundContent)
}<|MERGE_RESOLUTION|>--- conflicted
+++ resolved
@@ -205,11 +205,8 @@
 		// fire the query with the request context passed through to execution
 		result, err = g.Execute(requestContext, plan)
 		if err != nil {
-<<<<<<< HEAD
-			results = append(results, formatErrors(result, err))
-=======
 			results = append(results, formatErrorsWithCode(nil, err, "INTERNAL_SERVER_ERROR"))
->>>>>>> 36f99c55
+
 			continue
 		}
 
