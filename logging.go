package gateway

import (
<<<<<<< HEAD
	"fmt"
	"os"
	"strings"

=======
	"github.com/nautilus/graphql"
>>>>>>> 07174ffa
	"github.com/sirupsen/logrus"
)

// Logger handles the logging in the gateway library
type Logger struct {
	fields logrus.Fields
}

// LoggerFields is a wrapper over a map of key,value pairs to associate with the log
type LoggerFields map[string]interface{}

// Debug should be used for any logging that would be useful for debugging
func (l *Logger) Debug(args ...interface{}) {
	entry := newLogEntry()
	// if there are fields
	if l.fields != nil {
		entry = entry.WithFields(l.fields)
	}

	// finally log
	entry.Debug(args...)
}

// Info should be used for any logging that doesn't necessarily need attention but is nice to see by default
func (l *Logger) Info(args ...interface{}) {
	entry := newLogEntry()
	// if there are fields
	if l.fields != nil {
		entry = entry.WithFields(l.fields)
	}

	// finally log
	entry.Info(args...)
}

// Warn should be used for logging that needs attention
func (l *Logger) Warn(args ...interface{}) {
	entry := newLogEntry()
	// if there are fields
	if l.fields != nil {
		entry = entry.WithFields(l.fields)
	}

	// finally log
	entry.Warn(args...)
}

// WithFields adds the provided fields to the Log
func (l *Logger) WithFields(fields LoggerFields) *Logger {
	// build up the logrus fields
	logrusFields := logrus.Fields{}
	for key, value := range fields {
		logrusFields[key] = value
	}
	return &Logger{fields: logrusFields}
}

// QueryPlanStep formats and logs a query plan step for human consumption
func (l *Logger) QueryPlanStep(step *QueryPlanStep) {
	log.WithFields(LoggerFields{
		"id":              step.ParentID,
		"insertion point": step.InsertionPoint,
	}).Info(step.ParentType)

	log.Info(graphql.FormatSelectionSet(step.SelectionSet))
}

var log *Logger
var level logrus.Level

func newLogEntry() *logrus.Entry {
	entry := logrus.New()

	// only log the warning severity or above.
	entry.SetLevel(level)

	// configure the formatter
	entry.SetFormatter(&logrus.TextFormatter{
		DisableTimestamp:       true,
		ForceColors:            true,
		DisableLevelTruncation: true,
	})

	return logrus.NewEntry(entry)
}
func init() {
	log = &Logger{}

	switch os.Getenv("LOGLEVEL") {
	case "Debug":
		level = logrus.DebugLevel
	case "Info":
		level = logrus.InfoLevel
	default:
		level = logrus.WarnLevel
	}
}<|MERGE_RESOLUTION|>--- conflicted
+++ resolved
@@ -1,14 +1,9 @@
 package gateway
 
 import (
-<<<<<<< HEAD
-	"fmt"
 	"os"
-	"strings"
 
-=======
 	"github.com/nautilus/graphql"
->>>>>>> 07174ffa
 	"github.com/sirupsen/logrus"
 )
 
