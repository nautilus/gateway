package gateway

import (
	"os"

	"github.com/nautilus/graphql"
	"github.com/sirupsen/logrus"
)

// Logger logs messages
type Logger interface {
	Debug(args ...interface{})
	Info(args ...interface{})
	Warn(args ...interface{})

	WithFields(fields LoggerFields) Logger
	QueryPlanStep(step *QueryPlanStep)
}

// DefaultLogger handles the logging in the gateway library
type DefaultLogger struct {
	fields logrus.Fields
}

// LoggerFields is a wrapper over a map of key,value pairs to associate with the log
type LoggerFields map[string]interface{}

func (l *Logger) Trace(args ...interface{}) {
	if level >= logrus.TraceLevel {
		entry := newLogEntry()
		// if there are fields
		if l.fields != nil {
			entry = entry.WithFields(l.fields)
		}

		// finally log
		entry.Trace(args...)
	}
}

// Debug should be used for any logging that would be useful for debugging
<<<<<<< HEAD
func (l *Logger) Debug(args ...interface{}) {
	if level >= logrus.DebugLevel {
		entry := newLogEntry()
		// if there are fields
		if l.fields != nil {
			entry = entry.WithFields(l.fields)
		}

		// finally log
		entry.Debug(args...)
=======
func (l *DefaultLogger) Debug(args ...interface{}) {
	entry := newLogEntry()
	// if there are fields
	if l.fields != nil {
		entry = entry.WithFields(l.fields)
>>>>>>> 5eee34e6
	}
}

// Info should be used for any logging that doesn't necessarily need attention but is nice to see by default
<<<<<<< HEAD
func (l *Logger) Info(args ...interface{}) {
	if level >= logrus.InfoLevel {
		entry := newLogEntry()
		// if there are fields
		if l.fields != nil {
			entry = entry.WithFields(l.fields)
		}

		// finally log
		entry.Info(args...)
=======
func (l *DefaultLogger) Info(args ...interface{}) {
	entry := newLogEntry()
	// if there are fields
	if l.fields != nil {
		entry = entry.WithFields(l.fields)
>>>>>>> 5eee34e6
	}
}

// Warn should be used for logging that needs attention
<<<<<<< HEAD
func (l *Logger) Warn(args ...interface{}) {
	if level >= logrus.WarnLevel {
		entry := newLogEntry()
		// if there are fields
		if l.fields != nil {
			entry = entry.WithFields(l.fields)
		}

		// finally log
		entry.Warn(args...)
=======
func (l *DefaultLogger) Warn(args ...interface{}) {
	entry := newLogEntry()
	// if there are fields
	if l.fields != nil {
		entry = entry.WithFields(l.fields)
>>>>>>> 5eee34e6
	}
}

// WithFields adds the provided fields to the Log
func (l *DefaultLogger) WithFields(fields LoggerFields) Logger {
	// build up the logrus fields
	logrusFields := logrus.Fields{}
	for key, value := range fields {
		logrusFields[key] = value
	}
	return &DefaultLogger{fields: logrusFields}
}

// QueryPlanStep formats and logs a query plan step for human consumption
<<<<<<< HEAD
func (l *Logger) QueryPlanStep(step *QueryPlanStep) {
	if level >= logrus.DebugLevel {
		log.WithFields(LoggerFields{
			"id":              step.ParentID,
			"insertion point": step.InsertionPoint,
		}).Debug(step.ParentType)

		log.Debug(graphql.FormatSelectionSet(step.SelectionSet))
	}
}

var log *Logger
var level logrus.Level
=======
func (l *DefaultLogger) QueryPlanStep(step *QueryPlanStep) {
	l.WithFields(LoggerFields{
		"id":              step.ParentID,
		"insertion point": step.InsertionPoint,
	}).Info(step.ParentType)

	l.Info(graphql.FormatSelectionSet(step.SelectionSet))
}

var log Logger = &DefaultLogger{}
>>>>>>> 5eee34e6

func newLogEntry() *logrus.Entry {
	entry := logrus.New()

	// only log the warning severity or above.
	entry.SetLevel(level)

	// configure the formatter
	entry.SetFormatter(&logrus.TextFormatter{
		DisableTimestamp:       true,
		ForceColors:            true,
		DisableLevelTruncation: true,
	})

	return logrus.NewEntry(entry)
<<<<<<< HEAD
}
func init() {
	log = &Logger{}

	switch os.Getenv("LOGLEVEL") {
	case "Trace":
		level = logrus.TraceLevel
	case "Debug":
		level = logrus.DebugLevel
	case "Info":
		level = logrus.InfoLevel
	default:
		level = logrus.WarnLevel
	}
=======
>>>>>>> 5eee34e6
}<|MERGE_RESOLUTION|>--- conflicted
+++ resolved
@@ -9,6 +9,7 @@
 
 // Logger logs messages
 type Logger interface {
+	Trace(args ...interface{})
 	Debug(args ...interface{})
 	Info(args ...interface{})
 	Warn(args ...interface{})
@@ -25,82 +26,38 @@
 // LoggerFields is a wrapper over a map of key,value pairs to associate with the log
 type LoggerFields map[string]interface{}
 
-func (l *Logger) Trace(args ...interface{}) {
-	if level >= logrus.TraceLevel {
-		entry := newLogEntry()
-		// if there are fields
-		if l.fields != nil {
-			entry = entry.WithFields(l.fields)
-		}
-
-		// finally log
-		entry.Trace(args...)
+func (l *DefaultLogger) Trace(args ...interface{}) {
+	entry := newLogEntry()
+	// if there are fields
+	if l.fields != nil {
+		entry = entry.WithFields(l.fields)
 	}
 }
 
 // Debug should be used for any logging that would be useful for debugging
-<<<<<<< HEAD
-func (l *Logger) Debug(args ...interface{}) {
-	if level >= logrus.DebugLevel {
-		entry := newLogEntry()
-		// if there are fields
-		if l.fields != nil {
-			entry = entry.WithFields(l.fields)
-		}
-
-		// finally log
-		entry.Debug(args...)
-=======
 func (l *DefaultLogger) Debug(args ...interface{}) {
 	entry := newLogEntry()
 	// if there are fields
 	if l.fields != nil {
 		entry = entry.WithFields(l.fields)
->>>>>>> 5eee34e6
 	}
 }
 
 // Info should be used for any logging that doesn't necessarily need attention but is nice to see by default
-<<<<<<< HEAD
-func (l *Logger) Info(args ...interface{}) {
-	if level >= logrus.InfoLevel {
-		entry := newLogEntry()
-		// if there are fields
-		if l.fields != nil {
-			entry = entry.WithFields(l.fields)
-		}
-
-		// finally log
-		entry.Info(args...)
-=======
 func (l *DefaultLogger) Info(args ...interface{}) {
 	entry := newLogEntry()
 	// if there are fields
 	if l.fields != nil {
 		entry = entry.WithFields(l.fields)
->>>>>>> 5eee34e6
 	}
 }
 
 // Warn should be used for logging that needs attention
-<<<<<<< HEAD
-func (l *Logger) Warn(args ...interface{}) {
-	if level >= logrus.WarnLevel {
-		entry := newLogEntry()
-		// if there are fields
-		if l.fields != nil {
-			entry = entry.WithFields(l.fields)
-		}
-
-		// finally log
-		entry.Warn(args...)
-=======
 func (l *DefaultLogger) Warn(args ...interface{}) {
 	entry := newLogEntry()
 	// if there are fields
 	if l.fields != nil {
 		entry = entry.WithFields(l.fields)
->>>>>>> 5eee34e6
 	}
 }
 
@@ -115,21 +72,6 @@
 }
 
 // QueryPlanStep formats and logs a query plan step for human consumption
-<<<<<<< HEAD
-func (l *Logger) QueryPlanStep(step *QueryPlanStep) {
-	if level >= logrus.DebugLevel {
-		log.WithFields(LoggerFields{
-			"id":              step.ParentID,
-			"insertion point": step.InsertionPoint,
-		}).Debug(step.ParentType)
-
-		log.Debug(graphql.FormatSelectionSet(step.SelectionSet))
-	}
-}
-
-var log *Logger
-var level logrus.Level
-=======
 func (l *DefaultLogger) QueryPlanStep(step *QueryPlanStep) {
 	l.WithFields(LoggerFields{
 		"id":              step.ParentID,
@@ -139,13 +81,13 @@
 	l.Info(graphql.FormatSelectionSet(step.SelectionSet))
 }
 
+var level logrus.Level
 var log Logger = &DefaultLogger{}
->>>>>>> 5eee34e6
 
 func newLogEntry() *logrus.Entry {
 	entry := logrus.New()
 
-	// only log the warning severity or above.
+	// only log LOGLEVEL
 	entry.SetLevel(level)
 
 	// configure the formatter
@@ -156,11 +98,9 @@
 	})
 
 	return logrus.NewEntry(entry)
-<<<<<<< HEAD
 }
+
 func init() {
-	log = &Logger{}
-
 	switch os.Getenv("LOGLEVEL") {
 	case "Trace":
 		level = logrus.TraceLevel
@@ -171,6 +111,4 @@
 	default:
 		level = logrus.WarnLevel
 	}
-=======
->>>>>>> 5eee34e6
 }